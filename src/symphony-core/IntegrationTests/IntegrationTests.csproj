﻿<?xml version="1.0" encoding="utf-8"?>
<Project ToolsVersion="4.0" DefaultTargets="Build" xmlns="http://schemas.microsoft.com/developer/msbuild/2003">
  <PropertyGroup>
    <Configuration Condition=" '$(Configuration)' == '' ">Debug</Configuration>
    <Platform Condition=" '$(Platform)' == '' ">AnyCPU</Platform>
    <ProductVersion>8.0.30703</ProductVersion>
    <SchemaVersion>2.0</SchemaVersion>
    <ProjectGuid>{DBF9DCFD-42C7-46E0-BFAB-EB94E6E82DF6}</ProjectGuid>
    <OutputType>Library</OutputType>
    <AppDesignerFolder>Properties</AppDesignerFolder>
    <RootNamespace>IntegrationTests</RootNamespace>
    <AssemblyName>IntegrationTests</AssemblyName>
    <TargetFrameworkVersion>v4.0</TargetFrameworkVersion>
    <FileAlignment>512</FileAlignment>
    <SolutionDir Condition="$(SolutionDir) == '' Or $(SolutionDir) == '*Undefined*'">..\</SolutionDir>
    <RestorePackages>true</RestorePackages>
  </PropertyGroup>
  <PropertyGroup Condition=" '$(Configuration)|$(Platform)' == 'Debug|AnyCPU' ">
    <DebugSymbols>true</DebugSymbols>
    <DebugType>full</DebugType>
    <Optimize>false</Optimize>
    <OutputPath>bin\Debug\</OutputPath>
    <DefineConstants>DEBUG;TRACE</DefineConstants>
    <ErrorReport>prompt</ErrorReport>
    <WarningLevel>4</WarningLevel>
  </PropertyGroup>
  <PropertyGroup Condition=" '$(Configuration)|$(Platform)' == 'Release|AnyCPU' ">
    <DebugType>pdbonly</DebugType>
    <Optimize>true</Optimize>
    <OutputPath>bin\Release\</OutputPath>
    <DefineConstants>TRACE</DefineConstants>
    <ErrorReport>prompt</ErrorReport>
    <WarningLevel>4</WarningLevel>
  </PropertyGroup>
  <PropertyGroup Condition="'$(Configuration)|$(Platform)' == 'Debug|x86'">
    <DebugSymbols>true</DebugSymbols>
    <OutputPath>bin\x86\Debug\</OutputPath>
    <DefineConstants>DEBUG;TRACE</DefineConstants>
    <DebugType>full</DebugType>
    <PlatformTarget>x86</PlatformTarget>
    <ErrorReport>prompt</ErrorReport>
  </PropertyGroup>
  <PropertyGroup Condition="'$(Configuration)|$(Platform)' == 'Release|x86'">
    <OutputPath>bin\x86\Release\</OutputPath>
    <DefineConstants>TRACE</DefineConstants>
    <Optimize>true</Optimize>
    <DebugType>pdbonly</DebugType>
    <PlatformTarget>x86</PlatformTarget>
    <ErrorReport>prompt</ErrorReport>
  </PropertyGroup>
  <PropertyGroup Condition="'$(Configuration)|$(Platform)' == 'Debug|x64'">
    <DebugSymbols>true</DebugSymbols>
    <OutputPath>bin\x64\Debug\</OutputPath>
    <DefineConstants>DEBUG;TRACE</DefineConstants>
    <DebugType>full</DebugType>
    <PlatformTarget>x64</PlatformTarget>
    <ErrorReport>prompt</ErrorReport>
  </PropertyGroup>
  <PropertyGroup Condition="'$(Configuration)|$(Platform)' == 'Release|x64'">
    <OutputPath>bin\x64\Release\</OutputPath>
    <DefineConstants>TRACE</DefineConstants>
    <Optimize>true</Optimize>
    <DebugType>pdbonly</DebugType>
    <PlatformTarget>x64</PlatformTarget>
    <ErrorReport>prompt</ErrorReport>
  </PropertyGroup>
  <ItemGroup Condition=" '$(Platform)' == 'x86' ">
    <Reference Include="HDF5DotNet, Version=1.8.9.0, Culture=neutral, processorArchitecture=x86">
      <HintPath>$(ProjectDir)..\..\..\externals\HDF5DotNet\x86\HDF5DotNet.dll</HintPath>
    </Reference>
  </ItemGroup>
  <ItemGroup Condition=" '$(Platform)' == 'x64' ">
    <Reference Include="HDF5DotNet, Version=1.8.9.0, Culture=neutral, processorArchitecture=x64">
      <HintPath>$(ProjectDir)..\..\..\externals\HDF5DotNet\x64\HDF5DotNet.dll</HintPath>
    </Reference>
  </ItemGroup>
  <ItemGroup>
    <Reference Include="ApprovalTests, Version=1.21.4657.21485, Culture=neutral, PublicKeyToken=11bd7d124fc62e0f, processorArchitecture=MSIL">
      <SpecificVersion>False</SpecificVersion>
      <HintPath>$(SolutionDir)packages\ApprovalTests.2.1\lib\ApprovalTests.dll</HintPath>
    </Reference>
    <Reference Include="ApprovalUtilities, Version=1.21.4657.21484, Culture=neutral, PublicKeyToken=11bd7d124fc62e0f, processorArchitecture=MSIL">
      <SpecificVersion>False</SpecificVersion>
      <HintPath>$(SolutionDir)packages\ApprovalTests.2.1\lib\ApprovalUtilities.dll</HintPath>
    </Reference>
    <Reference Include="log4net, Version=1.2.10.0, Culture=neutral, PublicKeyToken=1b44e1d426115821, processorArchitecture=MSIL" />
    <Reference Include="nunit.framework, Version=2.5.9.10348, Culture=neutral, PublicKeyToken=96d09a1eb7f44a77, processorArchitecture=MSIL">
      <SpecificVersion>False</SpecificVersion>
      <HintPath>$(SolutionDir)packages\NUnit.2.5.9.10348\lib\nunit.framework.dll</HintPath>
    </Reference>
    <Reference Include="nunit.mocks, Version=2.5.9.10348, Culture=neutral, PublicKeyToken=96d09a1eb7f44a77, processorArchitecture=MSIL">
      <SpecificVersion>False</SpecificVersion>
      <HintPath>$(SolutionDir)packages\NUnit.2.5.9.10348\lib\nunit.mocks.dll</HintPath>
    </Reference>
    <Reference Include="pnunit.framework, Version=1.0.4000.25744, Culture=neutral, processorArchitecture=MSIL">
      <SpecificVersion>False</SpecificVersion>
      <HintPath>$(SolutionDir)packages\NUnit.2.5.9.10348\lib\pnunit.framework.dll</HintPath>
    </Reference>
    <Reference Include="System" />
    <Reference Include="System.Core" />
    <Reference Include="System.Xml.Linq" />
    <Reference Include="System.Data.DataSetExtensions" />
    <Reference Include="Microsoft.CSharp" />
    <Reference Include="System.Data" />
    <Reference Include="System.Xml" />
  </ItemGroup>
  <ItemGroup>
    <Compile Include="..\CommonAssemblyInfo.cs">
      <Link>Properties\CommonAssemblyInfo.cs</Link>
    </Compile>
    <Compile Include="HekaIntegration.cs" />
    <Compile Include="Properties\AssemblyInfo.cs" />
    <Compile Include="SimulationIntegration.cs" />
  </ItemGroup>
  <ItemGroup>
    <ProjectReference Include="..\HekaDAQController\HekaDAQController.csproj">
      <Project>{BC4ED219-1122-4148-8398-C869805F4BBA}</Project>
      <Name>HekaDAQController</Name>
    </ProjectReference>
    <ProjectReference Include="..\SimulationDAQController\Symphony.SimulationDAQController.csproj">
      <Project>{895EFC6D-8B2A-4B6E-8152-B391BA5000DE}</Project>
      <Name>Symphony.SimulationDAQController</Name>
    </ProjectReference>
    <ProjectReference Include="..\Symphony.Core.Tests\Symphony.Core.Tests.csproj">
      <Project>{E88C7308-8CBC-4162-914C-6BC26478B329}</Project>
      <Name>Symphony.Core.Tests</Name>
    </ProjectReference>
    <ProjectReference Include="..\Symphony.Core\Symphony.Core.csproj">
      <Project>{F67AD286-059F-4C8D-9D99-D92DB2DC887A}</Project>
      <Name>Symphony.Core</Name>
    </ProjectReference>
    <ProjectReference Include="..\Symphony.ExternalDevices\Symphony.ExternalDevices.csproj">
      <Project>{8A9AF9F2-7ADF-48AA-8C34-0ED8BFB5D1D5}</Project>
      <Name>Symphony.ExternalDevices</Name>
    </ProjectReference>
  </ItemGroup>
  <ItemGroup>
<<<<<<< HEAD
=======
    <EmbeddedResource Include="Properties\Resources.resx">
      <Generator>ResXFileCodeGenerator</Generator>
      <LastGenOutput>Resources.Designer.cs</LastGenOutput>
      <SubType>Designer</SubType>
    </EmbeddedResource>
  </ItemGroup>
  <ItemGroup>
>>>>>>> 563d8983
    <None Include="packages.config" />
    <None Include="Resources\LowGainConfig.txt" />
  </ItemGroup>
  <ItemGroup>
    <None Include="Resources\HekaConfig.txt" />
  </ItemGroup>
  <Import Project="$(MSBuildToolsPath)\Microsoft.CSharp.targets" />
  <Import Project="$(SolutionDir)\.nuget\nuget.targets" />
  <PropertyGroup>
    <PostBuildEvent>copy "$(ProjectDir)..\..\..\externals\HDF5DotNet\$(Platform)\hdf5dll.dll" "$(TargetDir)"
copy "$(ProjectDir)..\..\..\externals\HDF5DotNet\$(Platform)\hdf5_hldll.dll" "$(TargetDir)"
copy "$(ProjectDir)..\..\..\externals\HDF5DotNet\$(Platform)\szip.dll" "$(TargetDir)"
copy "$(ProjectDir)..\..\..\externals\HDF5DotNet\$(Platform)\zlib.dll" "$(TargetDir)"</PostBuildEvent>
  </PropertyGroup>
  <!-- To modify your build process, add your task inside one of the targets below and uncomment it. 
       Other similar extension points exist, see Microsoft.Common.targets.
  <Target Name="BeforeBuild">
  </Target>
  <Target Name="AfterBuild">
  </Target>
  -->
</Project><|MERGE_RESOLUTION|>--- conflicted
+++ resolved
@@ -110,6 +110,11 @@
     </Compile>
     <Compile Include="HekaIntegration.cs" />
     <Compile Include="Properties\AssemblyInfo.cs" />
+    <Compile Include="Properties\Resources.Designer.cs">
+      <AutoGen>True</AutoGen>
+      <DesignTime>True</DesignTime>
+      <DependentUpon>Resources.resx</DependentUpon>
+    </Compile>
     <Compile Include="SimulationIntegration.cs" />
   </ItemGroup>
   <ItemGroup>
@@ -135,8 +140,6 @@
     </ProjectReference>
   </ItemGroup>
   <ItemGroup>
-<<<<<<< HEAD
-=======
     <EmbeddedResource Include="Properties\Resources.resx">
       <Generator>ResXFileCodeGenerator</Generator>
       <LastGenOutput>Resources.Designer.cs</LastGenOutput>
@@ -144,7 +147,6 @@
     </EmbeddedResource>
   </ItemGroup>
   <ItemGroup>
->>>>>>> 563d8983
     <None Include="packages.config" />
     <None Include="Resources\LowGainConfig.txt" />
   </ItemGroup>
